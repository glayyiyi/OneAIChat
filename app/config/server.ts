import md5 from "spark-md5";
import { DEFAULT_MODELS, DEFAULT_GA_ID } from "../constant";

declare global {
  namespace NodeJS {
    interface ProcessEnv {
      PROXY_URL?: string; // docker only

      OPENAI_API_KEY?: string;
      CODE?: string;

      BASE_URL?: string;
      OPENAI_ORG_ID?: string; // openai only

      VERCEL?: string;
      BUILD_MODE?: "standalone" | "export";
      BUILD_APP?: string; // is building desktop app

      HIDE_USER_API_KEY?: string; // disable user's api key input
      DISABLE_GPT4?: string; // allow user to use gpt-4 or not
      ENABLE_BALANCE_QUERY?: string; // allow user to query balance or not
      DISABLE_FAST_LINK?: string; // disallow parse settings from url or not
      CUSTOM_MODELS?: string; // to control custom models
      DEFAULT_MODEL?: string; // to control default model in every new chat window

      // stability only
      STABILITY_URL?: string;
      STABILITY_API_KEY?: string;

      // azure only
      AZURE_URL?: string; // https://{azure-url}/openai/deployments/{deploy-name}
      AZURE_API_KEY?: string;
      AZURE_API_VERSION?: string;

      // google only
      GOOGLE_API_KEY?: string;
      GOOGLE_URL?: string;

      // google tag manager
      GTM_ID?: string;

      // anthropic only
      ANTHROPIC_URL?: string;
      ANTHROPIC_API_KEY?: string;
      ANTHROPIC_API_VERSION?: string;

      // baidu only
      BAIDU_URL?: string;
      BAIDU_API_KEY?: string;
      BAIDU_SECRET_KEY?: string;

      // bytedance only
      BYTEDANCE_URL?: string;
      BYTEDANCE_API_KEY?: string;

      // alibaba only
      ALIBABA_URL?: string;
      ALIBABA_API_KEY?: string;

      // tencent only
      TENCENT_URL?: string;
      TENCENT_SECRET_KEY?: string;
      TENCENT_SECRET_ID?: string;

      // moonshot only
      MOONSHOT_URL?: string;
      MOONSHOT_API_KEY?: string;

      // iflytek only
      IFLYTEK_URL?: string;
      IFLYTEK_API_KEY?: string;
      IFLYTEK_API_SECRET?: string;

      // xai only
      XAI_URL?: string;
      XAI_API_KEY?: string;

<<<<<<< HEAD
      // bedrock only
      BEDROCK_URL?: string;
      BEDROCK_API_KEY?: string;
=======
      // chatglm only
      CHATGLM_URL?: string;
      CHATGLM_API_KEY?: string;
>>>>>>> 108069a0

      // custom template for preprocessing user input
      DEFAULT_INPUT_TEMPLATE?: string;
    }
  }
}

const ACCESS_CODES = (function getAccessCodes(): Set<string> {
  const code = process.env.CODE;

  try {
    const codes = (code?.split(",") ?? [])
      .filter((v) => !!v)
      .map((v) => md5.hash(v.trim()));
    return new Set(codes);
  } catch (e) {
    return new Set();
  }
})();

function getApiKey(keys?: string) {
  const apiKeyEnvVar = keys ?? "";
  const apiKeys = apiKeyEnvVar.split(",").map((v) => v.trim());
  const randomIndex = Math.floor(Math.random() * apiKeys.length);
  const apiKey = apiKeys[randomIndex];
  if (apiKey) {
    console.log(
      `[Server Config] using ${randomIndex + 1} of ${
        apiKeys.length
      } api key - ${apiKey}`,
    );
  }

  return apiKey;
}

export const getServerSideConfig = () => {
  if (typeof process === "undefined") {
    throw Error(
      "[Server Config] you are importing a nodejs-only module outside of nodejs",
    );
  }

  const disableGPT4 = !!process.env.DISABLE_GPT4;
  let customModels = process.env.CUSTOM_MODELS ?? "";
  let defaultModel = process.env.DEFAULT_MODEL ?? "";

  if (disableGPT4) {
    if (customModels) customModels += ",";
    customModels += DEFAULT_MODELS.filter(
      (m) =>
        (m.name.startsWith("gpt-4") || m.name.startsWith("chatgpt-4o")) &&
        !m.name.startsWith("gpt-4o-mini"),
    )
      .map((m) => "-" + m.name)
      .join(",");
    if (
      (defaultModel.startsWith("gpt-4") ||
        defaultModel.startsWith("chatgpt-4o")) &&
      !defaultModel.startsWith("gpt-4o-mini")
    )
      defaultModel = "";
  }

  const isStability = !!process.env.STABILITY_API_KEY;

  const isAzure = !!process.env.AZURE_URL;
  const isGoogle = !!process.env.GOOGLE_API_KEY;
  const isAnthropic = !!process.env.ANTHROPIC_API_KEY;
  const isTencent = !!process.env.TENCENT_API_KEY;

  const isBaidu = !!process.env.BAIDU_API_KEY;
  const isBytedance = !!process.env.BYTEDANCE_API_KEY;
  const isAlibaba = !!process.env.ALIBABA_API_KEY;
  const isMoonshot = !!process.env.MOONSHOT_API_KEY;
  const isIflytek = !!process.env.IFLYTEK_API_KEY;
  const isXAI = !!process.env.XAI_API_KEY;
<<<<<<< HEAD
  const isBedrock = !!process.env.BEDROCK_API_KEY;
=======
  const isChatGLM = !!process.env.CHATGLM_API_KEY;
  // const apiKeyEnvVar = process.env.OPENAI_API_KEY ?? "";
  // const apiKeys = apiKeyEnvVar.split(",").map((v) => v.trim());
  // const randomIndex = Math.floor(Math.random() * apiKeys.length);
  // const apiKey = apiKeys[randomIndex];
  // console.log(
  //   `[Server Config] using ${randomIndex + 1} of ${apiKeys.length} api key`,
  // );
>>>>>>> 108069a0

  const allowedWebDavEndpoints = (
    process.env.WHITE_WEBDAV_ENDPOINTS ?? ""
  ).split(",");

  return {
    baseUrl: process.env.BASE_URL,
    apiKey: getApiKey(process.env.OPENAI_API_KEY),
    openaiOrgId: process.env.OPENAI_ORG_ID,

    isStability,
    stabilityUrl: process.env.STABILITY_URL,
    stabilityApiKey: getApiKey(process.env.STABILITY_API_KEY),

    isAzure,
    azureUrl: process.env.AZURE_URL,
    azureApiKey: getApiKey(process.env.AZURE_API_KEY),
    azureApiVersion: process.env.AZURE_API_VERSION,

    isGoogle,
    googleApiKey: getApiKey(process.env.GOOGLE_API_KEY),
    googleUrl: process.env.GOOGLE_URL,

    isAnthropic,
    anthropicApiKey: getApiKey(process.env.ANTHROPIC_API_KEY),
    anthropicApiVersion: process.env.ANTHROPIC_API_VERSION,
    anthropicUrl: process.env.ANTHROPIC_URL,

    isBaidu,
    baiduUrl: process.env.BAIDU_URL,
    baiduApiKey: getApiKey(process.env.BAIDU_API_KEY),
    baiduSecretKey: process.env.BAIDU_SECRET_KEY,

    isBytedance,
    bytedanceApiKey: getApiKey(process.env.BYTEDANCE_API_KEY),
    bytedanceUrl: process.env.BYTEDANCE_URL,

    isAlibaba,
    alibabaUrl: process.env.ALIBABA_URL,
    alibabaApiKey: getApiKey(process.env.ALIBABA_API_KEY),

    isTencent,
    tencentUrl: process.env.TENCENT_URL,
    tencentSecretKey: getApiKey(process.env.TENCENT_SECRET_KEY),
    tencentSecretId: process.env.TENCENT_SECRET_ID,

    isMoonshot,
    moonshotUrl: process.env.MOONSHOT_URL,
    moonshotApiKey: getApiKey(process.env.MOONSHOT_API_KEY),

    isIflytek,
    iflytekUrl: process.env.IFLYTEK_URL,
    iflytekApiKey: process.env.IFLYTEK_API_KEY,
    iflytekApiSecret: process.env.IFLYTEK_API_SECRET,

    isXAI,
    xaiUrl: process.env.XAI_URL,
    xaiApiKey: getApiKey(process.env.XAI_API_KEY),

<<<<<<< HEAD
    isBedrock,
    bedrockUrl: process.env.BEDROCK_URL,
    bedrockApiKey: getApiKey(process.env.BEDROCK_API_KEY),
=======
    isChatGLM,
    chatglmUrl: process.env.CHATGLM_URL,
    chatglmApiKey: getApiKey(process.env.CHATGLM_API_KEY),
>>>>>>> 108069a0

    cloudflareAccountId: process.env.CLOUDFLARE_ACCOUNT_ID,
    cloudflareKVNamespaceId: process.env.CLOUDFLARE_KV_NAMESPACE_ID,
    cloudflareKVApiKey: getApiKey(process.env.CLOUDFLARE_KV_API_KEY),
    cloudflareKVTTL: process.env.CLOUDFLARE_KV_TTL,

    gtmId: process.env.GTM_ID,
    gaId: process.env.GA_ID || DEFAULT_GA_ID,

    needCode: ACCESS_CODES.size > 0,
    code: process.env.CODE,
    codes: ACCESS_CODES,

    proxyUrl: process.env.PROXY_URL,
    isVercel: !!process.env.VERCEL,

    hideUserApiKey: !!process.env.HIDE_USER_API_KEY,
    disableGPT4,
    hideBalanceQuery: !process.env.ENABLE_BALANCE_QUERY,
    disableFastLink: !!process.env.DISABLE_FAST_LINK,
    customModels,
    defaultModel,
    allowedWebDavEndpoints,
  };
};<|MERGE_RESOLUTION|>--- conflicted
+++ resolved
@@ -11,6 +11,11 @@
 
       BASE_URL?: string;
       OPENAI_ORG_ID?: string; // openai only
+
+      // bedrock only
+      BEDROCK_REGION?: string;
+      BEDROCK_API_KEY?: string;
+      BEDROCK_API_SECRET?: string;
 
       VERCEL?: string;
       BUILD_MODE?: "standalone" | "export";
@@ -75,15 +80,9 @@
       XAI_URL?: string;
       XAI_API_KEY?: string;
 
-<<<<<<< HEAD
-      // bedrock only
-      BEDROCK_URL?: string;
-      BEDROCK_API_KEY?: string;
-=======
       // chatglm only
       CHATGLM_URL?: string;
       CHATGLM_API_KEY?: string;
->>>>>>> 108069a0
 
       // custom template for preprocessing user input
       DEFAULT_INPUT_TEMPLATE?: string;
@@ -149,7 +148,7 @@
   }
 
   const isStability = !!process.env.STABILITY_API_KEY;
-
+  const isBedrock = !!process.env.BEDROCK_API_KEY;
   const isAzure = !!process.env.AZURE_URL;
   const isGoogle = !!process.env.GOOGLE_API_KEY;
   const isAnthropic = !!process.env.ANTHROPIC_API_KEY;
@@ -161,9 +160,6 @@
   const isMoonshot = !!process.env.MOONSHOT_API_KEY;
   const isIflytek = !!process.env.IFLYTEK_API_KEY;
   const isXAI = !!process.env.XAI_API_KEY;
-<<<<<<< HEAD
-  const isBedrock = !!process.env.BEDROCK_API_KEY;
-=======
   const isChatGLM = !!process.env.CHATGLM_API_KEY;
   // const apiKeyEnvVar = process.env.OPENAI_API_KEY ?? "";
   // const apiKeys = apiKeyEnvVar.split(",").map((v) => v.trim());
@@ -172,7 +168,6 @@
   // console.log(
   //   `[Server Config] using ${randomIndex + 1} of ${apiKeys.length} api key`,
   // );
->>>>>>> 108069a0
 
   const allowedWebDavEndpoints = (
     process.env.WHITE_WEBDAV_ENDPOINTS ?? ""
@@ -183,6 +178,11 @@
     apiKey: getApiKey(process.env.OPENAI_API_KEY),
     openaiOrgId: process.env.OPENAI_ORG_ID,
 
+    isBedrock,
+    awsRegion: process.env.AWS_REGION,
+    awsAccessKey: process.env.AWS_ACCESS_KEY,
+    awsSecretKey: process.env.AWS_SECRET_KEY,
+
     isStability,
     stabilityUrl: process.env.STABILITY_URL,
     stabilityApiKey: getApiKey(process.env.STABILITY_API_KEY),
@@ -232,15 +232,9 @@
     xaiUrl: process.env.XAI_URL,
     xaiApiKey: getApiKey(process.env.XAI_API_KEY),
 
-<<<<<<< HEAD
-    isBedrock,
-    bedrockUrl: process.env.BEDROCK_URL,
-    bedrockApiKey: getApiKey(process.env.BEDROCK_API_KEY),
-=======
     isChatGLM,
     chatglmUrl: process.env.CHATGLM_URL,
     chatglmApiKey: getApiKey(process.env.CHATGLM_API_KEY),
->>>>>>> 108069a0
 
     cloudflareAccountId: process.env.CLOUDFLARE_ACCOUNT_ID,
     cloudflareKVNamespaceId: process.env.CLOUDFLARE_KV_NAMESPACE_ID,
