--- conflicted
+++ resolved
@@ -34,19 +34,12 @@
 
 import { toBlob, toPng } from "html-to-image";
 import { DEFAULT_MASK_AVATAR } from "../store/mask";
-<<<<<<< HEAD
-
-=======
->>>>>>> 15e59583
+
 import { prettyObject } from "../utils/format";
 import { EXPORT_MESSAGE_CLASS_NAME, ModelProvider } from "../constant";
 import { getClientConfig } from "../config/client";
-<<<<<<< HEAD
 import { ClientApi } from "../client/api";
 import { getMessageTextContent } from "../utils";
-=======
-import { api } from "../client";
->>>>>>> 15e59583
 
 const Markdown = dynamic(async () => (await import("./markdown")).Markdown, {
   loading: () => <LoadingIcon />,
@@ -322,12 +315,14 @@
     var api: ClientApi;
     if (config.modelConfig.model.startsWith("gemini")) {
       api = new ClientApi(ModelProvider.GeminiPro);
+    } else if (config.modelConfig.model.startsWith("claude")) {
+      api = new ClientApi(ModelProvider.Claude);
     } else {
       api = new ClientApi(ModelProvider.GPT);
     }
 
     api
-      .shareToShareGPT(msgs)
+      .share(msgs)
       .then((res) => {
         if (!res) return;
         showModal({
@@ -440,7 +435,6 @@
   const chatStore = useChatStore();
   const session = chatStore.currentSession();
   const mask = session.mask;
-  const modelConfig = chatStore.getCurrentModelConfig();
   const config = useAppConfig();
 
   const previewRef = useRef<HTMLDivElement>(null);
@@ -564,7 +558,7 @@
           </div>
           <div>
             <div className={styles["chat-info-item"]}>
-              {Locale.Exporter.Model}: {modelConfig.model}
+              {Locale.Exporter.Model}: {mask.modelConfig.model}
             </div>
             <div className={styles["chat-info-item"]}>
               {Locale.Exporter.Messages}: {props.messages.length}
