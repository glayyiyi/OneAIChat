--- conflicted
+++ resolved
@@ -12,9 +12,9 @@
 export const STABILITY_BASE_URL = "https://api.stability.ai";
 
 export const OPENAI_BASE_URL = "https://api.openai.com";
+export const BEDROCK_BASE_URL =
+  "https://bedrock-runtime.us-west-2.amazonaws.com";
 export const ANTHROPIC_BASE_URL = "https://api.anthropic.com";
-export const BEDROCK_BASE_URL =
-  "https://bedrock-runtime.us-east-1.amazonaws.com";
 
 export const GEMINI_BASE_URL = "https://generativelanguage.googleapis.com/";
 
@@ -53,11 +53,11 @@
 
 export enum ApiPath {
   Cors = "",
+  Bedrock = "/api/bedrock",
   Azure = "/api/azure",
   OpenAI = "/api/openai",
   Anthropic = "/api/anthropic",
   Google = "/api/google",
-  Bedrock = "/api/bedrock",
   Baidu = "/api/baidu",
   ByteDance = "/api/bytedance",
   Alibaba = "/api/alibaba",
@@ -109,7 +109,6 @@
 export const EXPORT_MESSAGE_CLASS_NAME = "export-markdown";
 
 export enum ServiceProvider {
-  Bedrock = "Bedrock",
   OpenAI = "OpenAI",
   Azure = "Azure",
   Google = "Google",
@@ -123,8 +122,11 @@
   Iflytek = "Iflytek",
   XAI = "XAI",
   ChatGLM = "ChatGLM",
-}
-
+  Bedrock = "Bedrock",
+}
+
+// Google API safety settings, see https://ai.google.dev/gemini-api/docs/safety-settings
+// BLOCK_NONE will not block any content, and BLOCK_ONLY_HIGH will block only high-risk content.
 export enum GoogleSafetySettingsThreshold {
   BLOCK_NONE = "BLOCK_NONE",
   BLOCK_ONLY_HIGH = "BLOCK_ONLY_HIGH",
@@ -137,7 +139,6 @@
   GPT = "GPT",
   GeminiPro = "GeminiPro",
   Claude = "Claude",
-  Bedrock = "Bedrock",
   Ernie = "Ernie",
   Doubao = "Doubao",
   Qwen = "Qwen",
@@ -146,6 +147,7 @@
   Iflytek = "Iflytek",
   XAI = "XAI",
   ChatGLM = "ChatGLM",
+  Bedrock = "Bedrock",
 }
 
 export const Stability = {
@@ -158,11 +160,6 @@
   ChatPath1: "v1/complete",
   ExampleEndpoint: "https://api.anthropic.com",
   Vision: "2023-06-01",
-};
-
-export const Bedrock = {
-  ExampleEndpoint: BEDROCK_BASE_URL,
-  ChatPath: "v1/chat/completions",
 };
 
 export const OpenaiPath = {
@@ -177,6 +174,7 @@
 export const Azure = {
   ChatPath: (deployName: string, apiVersion: string) =>
     `deployments/${deployName}/chat/completions?api-version=${apiVersion}`,
+  // https://<your_resource_name>.openai.azure.com/openai/deployments/<your_deployment_name>/images/generations?api-version=<api_version>
   ImagePath: (deployName: string, apiVersion: string) =>
     `deployments/${deployName}/images/generations?api-version=${apiVersion}`,
   ExampleEndpoint: "https://{resource-url}/openai",
@@ -237,13 +235,13 @@
   ChatPath: "v1/chat/completions",
 };
 
-<<<<<<< HEAD
-export const DEFAULT_INPUT_TEMPLATE = `{{input}}`;
-
-=======
 export const ChatGLM = {
   ExampleEndpoint: CHATGLM_BASE_URL,
   ChatPath: "api/paas/v4/chat/completions",
+};
+
+export const Bedrock = {
+  ChatPath: "converse",
 };
 
 export const DEFAULT_INPUT_TEMPLATE = `{{input}}`; // input / time / model / lang
@@ -255,7 +253,6 @@
 // Latex inline: $x^2$
 // Latex block: $$e=mc^2$$
 // `;
->>>>>>> 108069a0
 export const DEFAULT_SYSTEM_TEMPLATE = `
 You are ChatGPT, a large language model trained by {{ServiceProvider}}.
 Knowledge cutoff: {{cutoff}}
@@ -265,7 +262,7 @@
 Latex block: $$e=mc^2$$
 `;
 
-export const SUMMARIZE_MODEL = "anthropic.claude-3-haiku-20240307-v1:0";
+export const SUMMARIZE_MODEL = "gpt-4o-mini";
 export const GEMINI_SUMMARIZE_MODEL = "gemini-pro";
 
 export const KnowledgeCutOffDate: Record<string, string> = {
@@ -282,10 +279,10 @@
   "gpt-4-vision-preview": "2023-04",
   "o1-mini": "2023-10",
   "o1-preview": "2023-10",
+  // After improvements,
+  // it's now easier to add "KnowledgeCutOffDate" instead of stupid hardcoding it, as was done previously.
   "gemini-pro": "2023-12",
   "gemini-pro-vision": "2023-12",
-  "anthropic.claude-v2": "2023-12",
-  "anthropic.claude-v1": "2023-12",
 };
 
 export const DEFAULT_TTS_ENGINE = "OpenAI-TTS";
@@ -326,6 +323,22 @@
   "o1-preview",
 ];
 
+const bedrockModels = [
+  // Claude Models
+  "anthropic.claude-3-haiku-20240307-v1:0",
+  "anthropic.claude-3-5-haiku-20241022-v1:0",
+  "anthropic.claude-3-sonnet-20240229-v1:0",
+  "anthropic.claude-3-5-sonnet-20241022-v2:0",
+  "anthropic.claude-3-opus-20240229-v1:0",
+
+  // Meta Llama Models
+  "us.meta.llama3-2-11b-instruct-v1:0",
+  "us.meta.llama3-2-90b-instruct-v1:0",
+  //Mistral
+  "mistral.mistral-large-2402-v1:0",
+  "mistral.mistral-large-2407-v1:0",
+];
+
 const googleModels = [
   "gemini-1.0-pro",
   "gemini-1.5-pro-latest",
@@ -337,32 +350,6 @@
   "claude-instant-1.2",
   "claude-2.0",
   "claude-2.1",
-<<<<<<< HEAD
-  "claude-3-sonnet",
-  "claude-3-opus",
-  "claude-3-haiku",
-  "claude-3-5-sonnet",
-];
-
-const bedrockModels = [
-  // Claude Models
-  "anthropic.claude-3-haiku-20240307-v1:0",
-  "anthropic.claude-3-sonnet-20240229-v1:0",
-  "anthropic.claude-3-opus-20240229-v1:0",
-  "anthropic.claude-3-5-sonnet-20240620-v1:0",
-  "anthropic.claude-3-5-sonnet-20241022-v2:0",
-  // Amazon Titan Models
-  "amazon.titan-text-express-v1",
-  "amazon.titan-text-lite-v1",
-  // Meta Llama Models
-  "meta.llama3-2-1b-instruct-v1:0",
-  "meta.llama3-2-3b-instruct-v1:0",
-  "meta.llama3-2-11b-instruct-v1:0",
-  //Mistral
-  "mistral.mistral-7b-instruct-v0:2",
-  "mistral.mixtral-8x7b-instruct-v0:1",
-  "mistral.mistral-large-2407-v1:0",
-=======
   "claude-3-sonnet-20240229",
   "claude-3-opus-20240229",
   "claude-3-opus-latest",
@@ -371,7 +358,6 @@
   "claude-3-5-sonnet-20241022",
   "claude-3-5-sonnet-latest",
   "claude-3-5-haiku-latest",
->>>>>>> 108069a0
 ];
 
 const baiduModels = [
@@ -442,17 +428,6 @@
 
 let seq = 1000; // 内置的模型序号生成器从1000开始
 export const DEFAULT_MODELS = [
-  ...bedrockModels.map((name) => ({
-    name,
-    available: true,
-    sorted: seq++,
-    provider: {
-      id: "bedrock",
-      providerName: "Bedrock",
-      providerType: "bedrock",
-      sorted: 1,
-    },
-  })),
   ...openaiModels.map((name) => ({
     name,
     available: true,
@@ -461,7 +436,7 @@
       id: "openai",
       providerName: "OpenAI",
       providerType: "openai",
-      sorted: 2, // 这里是固定的，确保顺序与之前内置的版本一致
+      sorted: 1, // 这里是固定的，确保顺序与之前内置的版本一致
     },
   })),
   ...openaiModels.map((name) => ({
@@ -472,7 +447,7 @@
       id: "azure",
       providerName: "Azure",
       providerType: "azure",
-      sorted: 3,
+      sorted: 2,
     },
   })),
   ...googleModels.map((name) => ({
@@ -483,7 +458,7 @@
       id: "google",
       providerName: "Google",
       providerType: "google",
-      sorted: 4,
+      sorted: 3,
     },
   })),
   ...anthropicModels.map((name) => ({
@@ -494,7 +469,7 @@
       id: "anthropic",
       providerName: "Anthropic",
       providerType: "anthropic",
-      sorted: 5,
+      sorted: 4,
     },
   })),
   ...baiduModels.map((name) => ({
@@ -505,7 +480,7 @@
       id: "baidu",
       providerName: "Baidu",
       providerType: "baidu",
-      sorted: 6,
+      sorted: 5,
     },
   })),
   ...bytedanceModels.map((name) => ({
@@ -516,7 +491,7 @@
       id: "bytedance",
       providerName: "ByteDance",
       providerType: "bytedance",
-      sorted: 7,
+      sorted: 6,
     },
   })),
   ...alibabaModes.map((name) => ({
@@ -527,7 +502,7 @@
       id: "alibaba",
       providerName: "Alibaba",
       providerType: "alibaba",
-      sorted: 8,
+      sorted: 7,
     },
   })),
   ...tencentModels.map((name) => ({
@@ -538,7 +513,7 @@
       id: "tencent",
       providerName: "Tencent",
       providerType: "tencent",
-      sorted: 9,
+      sorted: 8,
     },
   })),
   ...moonshotModes.map((name) => ({
@@ -549,7 +524,7 @@
       id: "moonshot",
       providerName: "Moonshot",
       providerType: "moonshot",
-      sorted: 10,
+      sorted: 9,
     },
   })),
   ...iflytekModels.map((name) => ({
@@ -560,7 +535,7 @@
       id: "iflytek",
       providerName: "Iflytek",
       providerType: "iflytek",
-      sorted: 11,
+      sorted: 10,
     },
   })),
   ...xAIModes.map((name) => ({
@@ -571,9 +546,10 @@
       id: "xai",
       providerName: "XAI",
       providerType: "xai",
-      sorted: 12,
-    },
-  })),
+      sorted: 11,
+    },
+  })),
+
   ...chatglmModels.map((name) => ({
     name,
     available: true,
@@ -583,6 +559,18 @@
       providerName: "ChatGLM",
       providerType: "chatglm",
       sorted: 12,
+    },
+  })),
+
+  ...bedrockModels.map((name) => ({
+    name,
+    available: true,
+    sorted: seq++,
+    provider: {
+      id: "bedrock",
+      providerName: "Bedrock",
+      providerType: "bedrock",
+      sorted: 13,
     },
   })),
 ] as const;
